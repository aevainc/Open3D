--- conflicted
+++ resolved
@@ -34,15 +34,9 @@
 namespace tests {
 
 TEST(TriangleMeshIO, CreateMeshFromFile) {
-<<<<<<< HEAD
     auto mesh = t::io::CreateMeshFromFile(TEST_DATA_COMMON_DIR "/knot.ply");
     EXPECT_EQ(mesh->GetTriangles().GetLength(), 2880);
     EXPECT_EQ(mesh->GetVertices().GetLength(), 1440);
-=======
-    auto mesh = t::io::CreateMeshFromFile(TEST_DATA_DIR "/knot.ply");
-    EXPECT_EQ(mesh->GetTriangleIndices().GetLength(), 2880);
-    EXPECT_EQ(mesh->GetVertexPositions().GetLength(), 1440);
->>>>>>> e6a28344
 }
 
 TEST(TriangleMeshIO, ReadWriteTriangleMeshPLY) {
