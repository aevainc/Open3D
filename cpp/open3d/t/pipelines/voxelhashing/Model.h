// ----------------------------------------------------------------------------
// -                        Open3D: www.open3d.org                            -
// ----------------------------------------------------------------------------
// The MIT License (MIT)
//
// Copyright (c) 2018 www.open3d.org
//
// Permission is hereby granted, free of charge, to any person obtaining a copy
// of this software and associated documentation files (the "Software"), to deal
// in the Software without restriction, including without limitation the rights
// to use, copy, modify, merge, publish, distribute, sublicense, and/or sell
// copies of the Software, and to permit persons to whom the Software is
// furnished to do so, subject to the following conditions:
//
// The above copyright notice and this permission notice shall be included in
// all copies or substantial portions of the Software.
//
// THE SOFTWARE IS PROVIDED "AS IS", WITHOUT WARRANTY OF ANY KIND, EXPRESS OR
// IMPLIED, INCLUDING BUT NOT LIMITED TO THE WARRANTIES OF MERCHANTABILITY,
// FITNESS FOR A PARTICULAR PURPOSE AND NONINFRINGEMENT. IN NO EVENT SHALL THE
// AUTHORS OR COPYRIGHT HOLDERS BE LIABLE FOR ANY CLAIM, DAMAGES OR OTHER
// LIABILITY, WHETHER IN AN ACTION OF CONTRACT, TORT OR OTHERWISE, ARISING
// FROM, OUT OF OR IN CONNECTION WITH THE SOFTWARE OR THE USE OR OTHER DEALINGS
// IN THE SOFTWARE.
// ----------------------------------------------------------------------------

#pragma once

#include "open3d/core/Tensor.h"
#include "open3d/t/geometry/Image.h"
#include "open3d/t/geometry/RGBDImage.h"
#include "open3d/t/geometry/TSDFVoxelGrid.h"
#include "open3d/t/pipelines/odometry/RGBDOdometry.h"
#include "open3d/t/pipelines/voxelhashing/Frame.h"
#include "open3d/t/pipelines/voxelhashing/Option.h"

namespace open3d {
namespace t {
namespace pipelines {
namespace voxelhashing {

/// Model class maintaining a volumetric grid and the current active frame's
/// pose. Wraps functionalities including integration, ray casting, and surface
/// reconstruction.
class Model {
public:
    Model() {}
    Model(float voxel_size,
          float sdf_trunc,
          int block_resolution,
          int block_count,
          const core::Tensor& T_init = core::Tensor::Eye(4,
                                                         core::Dtype::Float64,
                                                         core::Device("CPU:0")),
          const core::Device& device = core::Device("CUDA:0"));

    core::Tensor GetCurrentFramePose() { return T_frame_to_world_; }
    void UpdateFramePose(int frame_id, const core::Tensor& T_frame_to_world) {
        if (frame_id != frame_id_ + 1) {
            utility::LogWarning("Skipped {} frames in update T!",
                                frame_id - (frame_id_ + 1));
        }
        frame_id_ = frame_id;
        T_frame_to_world_ = T_frame_to_world.Contiguous();
    }

    /// Apply ray casting to obtain a synthesized model frame at the down
    /// sampled resolution.
    /// \param raycast_frame RGBD frame to fill the raycasting results.
    /// \param depth_scale Scale factor to convert raw data into meter metric.
    /// \param depth_min Depth where ray casting starts from.
    /// \param depth_max Depth where ray casting stops at.
    void SynthesizeModelFrame(Frame& raycast_frame,
                              float depth_scale,
                              float depth_min,
                              float depth_max,
                              bool enable_color = true);

<<<<<<< HEAD
    /// Track using RGBD odometry
=======
    /// Track using PointToPlane depth odometry.
    /// TODO(wei): support hybrid or intensity methods.
    /// \param input_frame Input RGBD frame.
    /// \param raycast_frame RGBD frame generated by raycasting.
    /// \param depth_scale Scale factor to convert raw data into meter metric.
    /// \param depth_max Depth truncation to discard points far away from the
    /// camera.
>>>>>>> 9e7e99cc
    odometry::OdometryResult TrackFrameToModel(const Frame& input_frame,
                                               const Frame& raycast_frame,
                                               float depth_scale,
                                               float depth_max,
                                               float depth_diff);

    /// Integrate RGBD frame into the volumetric voxel grid.
    /// \param input_frame Input RGBD frame.
    /// \param depth_scale Scale factor to convert raw data into meter metric.
    /// \param depth_max Depth truncation to discard points far away from the
    /// camera.
    void Integrate(const Frame& input_frame,
                   float depth_scale,
                   float depth_max);

    /// Extract surface point cloud for visualization.
    /// \param estimated_number Estimation of the point cloud size, helpful for
    /// real-time visualization.
    /// \param weight_threshold Weight threshold of the TSDF voxels to prune
    /// noise.
    /// \return Extracted point cloud.
    t::geometry::PointCloud ExtractPointCloud(int estimated_number = -1,
                                              float weight_threshold = 3.0f);

    /// Get block hashmap int the TSDFVoxelGrid.
    core::Hashmap GetHashmap();

public:
    /// Maintained volumetric map.
    t::geometry::TSDFVoxelGrid voxel_grid_;

    /// T_frame_to_model, maintained tracking state in a (4, 4), Float64 Tensor
    /// on CPU.
    core::Tensor T_frame_to_world_;

    int frame_id_ = -1;
};
}  // namespace voxelhashing
}  // namespace pipelines
}  // namespace t
}  // namespace open3d<|MERGE_RESOLUTION|>--- conflicted
+++ resolved
@@ -76,9 +76,6 @@
                               float depth_max,
                               bool enable_color = true);
 
-<<<<<<< HEAD
-    /// Track using RGBD odometry
-=======
     /// Track using PointToPlane depth odometry.
     /// TODO(wei): support hybrid or intensity methods.
     /// \param input_frame Input RGBD frame.
@@ -86,7 +83,6 @@
     /// \param depth_scale Scale factor to convert raw data into meter metric.
     /// \param depth_max Depth truncation to discard points far away from the
     /// camera.
->>>>>>> 9e7e99cc
     odometry::OdometryResult TrackFrameToModel(const Frame& input_frame,
                                                const Frame& raycast_frame,
                                                float depth_scale,
