// ----------------------------------------------------------------------------
// -                        Open3D: www.open3d.org                            -
// ----------------------------------------------------------------------------
// The MIT License (MIT)
//
// Copyright (c) 2018-2021 www.open3d.org
//
// Permission is hereby granted, free of charge, to any person obtaining a copy
// of this software and associated documentation files (the "Software"), to deal
// in the Software without restriction, including without limitation the rights
// to use, copy, modify, merge, publish, distribute, sublicense, and/or sell
// copies of the Software, and to permit persons to whom the Software is
// furnished to do so, subject to the following conditions:
//
// The above copyright notice and this permission notice shall be included in
// all copies or substantial portions of the Software.
//
// THE SOFTWARE IS PROVIDED "AS IS", WITHOUT WARRANTY OF ANY KIND, EXPRESS OR
// IMPLIED, INCLUDING BUT NOT LIMITED TO THE WARRANTIES OF MERCHANTABILITY,
// FITNESS FOR A PARTICULAR PURPOSE AND NONINFRINGEMENT. IN NO EVENT SHALL THE
// AUTHORS OR COPYRIGHT HOLDERS BE LIABLE FOR ANY CLAIM, DAMAGES OR OTHER
// LIABILITY, WHETHER IN AN ACTION OF CONTRACT, TORT OR OTHERWISE, ARISING
// FROM, OUT OF OR IN CONNECTION WITH THE SOFTWARE OR THE USE OR OTHER DEALINGS
// IN THE SOFTWARE.
// ----------------------------------------------------------------------------

#include "open3d/core/nns/FixedRadiusIndex.h"

#ifdef BUILD_CUDA_MODULE
#include "open3d/core/nns/FixedRadiusSearch.h"
#endif

#include "open3d/core/Dispatch.h"
#include "open3d/utility/Logging.h"

namespace open3d {
namespace core {
namespace nns {

FixedRadiusIndex::FixedRadiusIndex(){};

FixedRadiusIndex::FixedRadiusIndex(const Tensor &dataset_points,
                                   double radius) {
    SetTensorData(dataset_points, radius);
};

FixedRadiusIndex::~FixedRadiusIndex(){};

bool FixedRadiusIndex::SetTensorData(const Tensor &dataset_points,
                                     double radius) {
    // Make points_row_splits tensor for single batch.
    int64_t num_dataset_points = dataset_points.GetShape()[0];
    Tensor points_row_splits(std::vector<int64_t>({0, num_dataset_points}), {2},
                             Dtype::Int64);
    return SetTensorData(dataset_points, points_row_splits, radius);
};

bool FixedRadiusIndex::SetTensorData(const Tensor &dataset_points,
                                     const Tensor &points_row_splits,
                                     double radius) {
#ifdef BUILD_CUDA_MODULE
    if (dataset_points.GetDevice().GetType() != Device::DeviceType::CUDA) {
        utility::LogError(
                "[FixedRadiusIndex::SetTensorData] dataset_points should be "
                "GPU Tensor.");
    }
    if (radius <= 0) {
        utility::LogError(
                "[FixedRadiusIndex::SetTensorData] radius should be positive.");
    }
    if (dataset_points.GetShape()[0] != points_row_splits[-1].Item<int64_t>()) {
        utility::LogError(
                "[FixedRadiusIndex::SetTensorData] dataset_points and "
                "points_row_splits have incompatible shapes.");
    }

    dataset_points_ = dataset_points.Contiguous();
    points_row_splits_ = points_row_splits.Contiguous();

    int64_t num_dataset_points = GetDatasetSize();
    int64_t num_batch = points_row_splits_.GetShape()[0] - 1;
    Device device = GetDevice();
    Dtype dtype = GetDtype();

    std::vector<int64_t> hash_table_splits(num_batch + 1, 0);
    for (int i = 0; i < num_batch; ++i) {
        int64_t num_dataset_points_i =
                points_row_splits_.GetDataPtr<int64_t>()[i + 1] -
                points_row_splits_.GetDataPtr<int64_t>()[i];
        int64_t hash_table_size = std::min<int64_t>(
                std::max<int64_t>(hash_table_size_factor * num_dataset_points_i,
                                  1),
                max_hash_tabls_size);
        hash_table_splits[i + 1] = hash_table_splits[i] + hash_table_size;
    }
    hash_table_splits_ =
            Tensor(hash_table_splits, {num_batch + 1}, Dtype::Int64);

    hash_table_index_ =
            Tensor::Empty({num_dataset_points}, Dtype::Int64, device);
    hash_table_cell_splits_ =
            Tensor::Empty({hash_table_splits.back() + 1}, Dtype::Int64, device);

    void *temp_ptr = nullptr;
    size_t temp_size = 0;

    DISPATCH_FLOAT_DTYPE_TO_TEMPLATE(dtype, [&]() {
        // Determine temp_size.
        BuildSpatialHashTableCUDA(temp_ptr, temp_size, num_dataset_points,
                                  dataset_points_.GetDataPtr<scalar_t>(),
                                  scalar_t(radius),
                                  points_row_splits_.GetShape()[0],
                                  points_row_splits_.GetDataPtr<int64_t>(),
                                  hash_table_splits_.GetDataPtr<int64_t>(),
                                  hash_table_cell_splits_.GetShape()[0],
                                  hash_table_cell_splits_.GetDataPtr<int64_t>(),
                                  hash_table_index_.GetDataPtr<int64_t>());
        Tensor temp_tensor =
                Tensor::Empty({int64_t(temp_size)}, Dtype::UInt8, device);
        temp_ptr = temp_tensor.GetDataPtr();

        // Actually run the function.
        BuildSpatialHashTableCUDA(temp_ptr, temp_size, num_dataset_points,
                                  dataset_points_.GetDataPtr<scalar_t>(),
                                  scalar_t(radius),
                                  points_row_splits_.GetShape()[0],
                                  points_row_splits_.GetDataPtr<int64_t>(),
                                  hash_table_splits_.GetDataPtr<int64_t>(),
                                  hash_table_cell_splits_.GetShape()[0],
                                  hash_table_cell_splits_.GetDataPtr<int64_t>(),
                                  hash_table_index_.GetDataPtr<int64_t>());
    });
    return true;
#else
    utility::LogError(
            "FixedRadiusIndex::SetTensorData BUILD_CUDA_MODULE is OFF. Please "
            "compile Open3d with BUILD_CUDA_MODULE=ON.");
#endif
};

std::tuple<Tensor, Tensor, Tensor> FixedRadiusIndex::SearchRadius(
        const Tensor &query_points,
        const Tensor &queries_row_splits,
        double radius,
        bool sort) const {
#ifdef BUILD_CUDA_MODULE
    Dtype dtype = GetDtype();
    Device device = GetDevice();
    int64_t num_dataset_points = GetDatasetSize();
    int64_t num_query_points = query_points.GetShape()[0];

    // Check dtype.
    query_points.AssertDtype(dtype);

    // Check shape.
    query_points.AssertShapeCompatible({utility::nullopt, GetDimension()});
    queries_row_splits.AssertShape(points_row_splits_.GetShape());

    if (num_query_points != queries_row_splits[-1].Item<int64_t>()) {
        utility::LogError(
                "[FixedRadiusIndex::SearchRadius] query_points and "
                "queries_row_splits have incompatible shape.");
    }

    // Check device.
    query_points.AssertDevice(device);

    if (radius <= 0) {
        utility::LogError(
                "[FixedRadiusIndex::SearchRadius] radius should be positive.");
    }

    Tensor query_points_ = query_points.Contiguous();
    Tensor queries_row_splits_ = queries_row_splits.Contiguous();

    void *temp_ptr = nullptr;
    size_t temp_size = 0;

    Tensor neighbors_index, neighbors_distance;
    Tensor neighbors_row_splits =
            Tensor({num_query_points + 1}, Dtype::Int64, device);

    DISPATCH_FLOAT_DTYPE_TO_TEMPLATE(dtype, [&]() {
        NeighborSearchAllocator<scalar_t> output_allocator(device);
        // Determine temp_size.
        FixedRadiusSearchCUDA(
                temp_ptr, temp_size, neighbors_row_splits.GetDataPtr<int64_t>(),
                num_dataset_points, dataset_points_.GetDataPtr<scalar_t>(),
                num_query_points, query_points_.GetDataPtr<scalar_t>(),
                scalar_t(radius), points_row_splits_.GetShape()[0],
                points_row_splits_.GetDataPtr<int64_t>(),
                queries_row_splits_.GetShape()[0],
                queries_row_splits_.GetDataPtr<int64_t>(),
                hash_table_splits_.GetDataPtr<int64_t>(),
                hash_table_cell_splits_.GetShape()[0],
                hash_table_cell_splits_.GetDataPtr<int64_t>(),
                hash_table_index_.GetDataPtr<int64_t>(), output_allocator);

        Tensor temp_tensor =
                Tensor::Empty({int64_t(temp_size)}, Dtype::UInt8, device);
        temp_ptr = temp_tensor.GetDataPtr();

        // Actually run the function.
        FixedRadiusSearchCUDA(
                temp_ptr, temp_size, neighbors_row_splits.GetDataPtr<int64_t>(),
                num_dataset_points, dataset_points_.GetDataPtr<scalar_t>(),
                num_query_points, query_points_.GetDataPtr<scalar_t>(),
                scalar_t(radius), points_row_splits_.GetShape()[0],
                points_row_splits_.GetDataPtr<int64_t>(),
                queries_row_splits_.GetShape()[0],
                queries_row_splits_.GetDataPtr<int64_t>(),
                hash_table_splits_.GetDataPtr<int64_t>(),
                hash_table_cell_splits_.GetShape()[0],
                hash_table_cell_splits_.GetDataPtr<int64_t>(),
                hash_table_index_.GetDataPtr<int64_t>(), output_allocator);

        Tensor indices_unsorted = output_allocator.NeighborsIndex();
        Tensor distances_unsorted = output_allocator.NeighborsDistance();

        if (!sort) {
            neighbors_index = indices_unsorted;
            neighbors_distance = distances_unsorted;
        } else {
            // Sort indices & distances.
            temp_ptr = nullptr;
            temp_size = 0;

            int64_t num_indices = indices_unsorted.GetShape()[0];
            int64_t num_segments = neighbors_row_splits.GetShape()[0] - 1;
            Tensor indices_sorted =
                    Tensor::Empty({num_indices}, Dtype::Int64, device);
            Tensor distances_sorted =
                    Tensor::Empty({num_indices}, dtype, device);

            // Determine temp_size for sorting
            SortPairs(temp_ptr, temp_size, num_indices, num_segments,
                      neighbors_row_splits.GetDataPtr<int64_t>(),
                      indices_unsorted.GetDataPtr<int64_t>(),
                      distances_unsorted.GetDataPtr<scalar_t>(),
                      indices_sorted.GetDataPtr<int64_t>(),
                      distances_sorted.GetDataPtr<scalar_t>());

            temp_tensor =
                    Tensor::Empty({int64_t(temp_size)}, Dtype::UInt8, device);
            temp_ptr = temp_tensor.GetDataPtr();

            // Actually run the sorting.
            SortPairs(temp_ptr, temp_size, num_indices, num_segments,
                      neighbors_row_splits.GetDataPtr<int64_t>(),
                      indices_unsorted.GetDataPtr<int64_t>(),
                      distances_unsorted.GetDataPtr<scalar_t>(),
                      indices_sorted.GetDataPtr<int64_t>(),
                      distances_sorted.GetDataPtr<scalar_t>());
            neighbors_index = indices_sorted;
            neighbors_distance = distances_sorted;
        }
    });
    return std::make_tuple(neighbors_index, neighbors_distance,
                           neighbors_row_splits);
#else
    utility::LogError(
            "FixedRadiusIndex::SearchRadius BUILD_CUDA_MODULE is OFF. Please "
            "compile Open3d with BUILD_CUDA_MODULE=ON.");
#endif
};

<<<<<<< HEAD
std::tuple<Tensor, Tensor, Tensor> FixedRadiusIndex::SearchRadius(
        const Tensor &query_points, double radius, bool sort) const {
    // Make queries_row_splits tensor for single batch.
    int64_t num_query_points = query_points.GetShape()[0];
    Tensor queries_row_splits(std::vector<int64_t>({0, num_query_points}), {2},
                              Dtype::Int64);

    return SearchRadius(query_points, queries_row_splits, radius, sort);
};

std::pair<Tensor, Tensor> FixedRadiusIndex::SearchHybrid(
        const Tensor &query_points,
        const Tensor &queries_row_splits,
        double radius,
        int max_knn) const {
=======
std::tuple<Tensor, Tensor, Tensor> FixedRadiusIndex::SearchHybrid(
        const Tensor &query_points, double radius, int max_knn) const {
>>>>>>> 62390a04
#ifdef BUILD_CUDA_MODULE
    Dtype dtype = GetDtype();
    Device device = GetDevice();
    int64_t num_dataset_points = GetDatasetSize();
    int64_t num_query_points = query_points.GetShape()[0];

    // Check dtype.
    query_points.AssertDtype(dtype);

    // Check shape.
    query_points.AssertShapeCompatible({utility::nullopt, GetDimension()});
    queries_row_splits.AssertShape(points_row_splits_.GetShape());

    if (num_query_points != queries_row_splits[-1].Item<int64_t>()) {
        utility::LogError(
                "[FixedRadiusIndex::SearchRadius] query_points and "
                "queries_row_splits have incompatible shape.");
    }

    // Check device.
    query_points.AssertDevice(device);

    if (radius <= 0) {
        utility::LogError(
                "[FixedRadiusIndex::SearchRadius] radius should be positive.");
    }

    Tensor query_points_ = query_points.Contiguous();
    Tensor queries_row_splits_ = queries_row_splits.Contiguous();

    Tensor neighbors_index, neighbors_distance, neighbour_counts;

    DISPATCH_FLOAT_DTYPE_TO_TEMPLATE(dtype, [&]() {
        NeighborSearchAllocator<scalar_t> output_allocator(device);
        // Determine temp_size.
        HybridSearchCUDA(
                num_dataset_points, dataset_points_.GetDataPtr<scalar_t>(),
                num_query_points, query_points_.GetDataPtr<scalar_t>(),
                scalar_t(radius), max_knn, points_row_splits_.GetShape()[0],
                points_row_splits_.GetDataPtr<int64_t>(),
                queries_row_splits_.GetShape()[0],
                queries_row_splits_.GetDataPtr<int64_t>(),
                hash_table_splits_.GetDataPtr<int64_t>(),
                hash_table_cell_splits_.GetShape()[0],
                hash_table_cell_splits_.GetDataPtr<int64_t>(),
                hash_table_index_.GetDataPtr<int64_t>(), output_allocator);

        neighbors_index = output_allocator.NeighborsIndex();
        neighbors_distance = output_allocator.NeighborsDistance();
        neighbour_counts = output_allocator.NeighborCounts();
    });
    return std::make_tuple(neighbors_index.View({num_query_points, max_knn}),
                           neighbors_distance.View({num_query_points, max_knn}),
                           neighbour_counts.View({num_query_points}));
#else
    utility::LogError(
            "FixedRadiusIndex::SearchHybrid BUILD_CUDA_MODULE is OFF. Please "
            "compile Open3d with BUILD_CUDA_MODULE=ON.");
#endif
}

std::pair<Tensor, Tensor> FixedRadiusIndex::SearchHybrid(
        const Tensor &query_points, double radius, int max_knn) const {
    // Make queries_row_splits tensor for single batch.
    int64_t num_query_points = query_points.GetShape()[0];
    Tensor queries_row_splits(std::vector<int64_t>({0, num_query_points}), {2},
                              Dtype::Int64);
    return SearchHybrid(query_points, queries_row_splits, radius, max_knn);
}
}  // namespace nns
}  // namespace core
}  // namespace open3d<|MERGE_RESOLUTION|>--- conflicted
+++ resolved
@@ -264,7 +264,6 @@
 #endif
 };
 
-<<<<<<< HEAD
 std::tuple<Tensor, Tensor, Tensor> FixedRadiusIndex::SearchRadius(
         const Tensor &query_points, double radius, bool sort) const {
     // Make queries_row_splits tensor for single batch.
@@ -275,15 +274,11 @@
     return SearchRadius(query_points, queries_row_splits, radius, sort);
 };
 
-std::pair<Tensor, Tensor> FixedRadiusIndex::SearchHybrid(
+std::tuple<Tensor, Tensor, Tensor> FixedRadiusIndex::SearchHybrid(
         const Tensor &query_points,
         const Tensor &queries_row_splits,
         double radius,
         int max_knn) const {
-=======
-std::tuple<Tensor, Tensor, Tensor> FixedRadiusIndex::SearchHybrid(
-        const Tensor &query_points, double radius, int max_knn) const {
->>>>>>> 62390a04
 #ifdef BUILD_CUDA_MODULE
     Dtype dtype = GetDtype();
     Device device = GetDevice();
@@ -345,7 +340,7 @@
 #endif
 }
 
-std::pair<Tensor, Tensor> FixedRadiusIndex::SearchHybrid(
+std::tuple<Tensor, Tensor, Tensor> FixedRadiusIndex::SearchHybrid(
         const Tensor &query_points, double radius, int max_knn) const {
     // Make queries_row_splits tensor for single batch.
     int64_t num_query_points = query_points.GetShape()[0];
