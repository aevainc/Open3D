--- conflicted
+++ resolved
@@ -657,7 +657,7 @@
         if (i < count) {
             distances[indices_offset + i] = distance_thread[i];
         } else {
-            distances[indices_offset + i] = -1;
+            distances[indices_offset + i] = 0;
             indices[indices_offset + i] = -1;
         }
     }
@@ -1043,12 +1043,7 @@
     output_allocator.AllocIndices(&indices_ptr, num_indices, -1);
 
     T* distances_ptr;
-<<<<<<< HEAD
-    output_allocator.AllocDistances(&distances_ptr, num_indices,
-                                    std::numeric_limits<T>::max());
-=======
     output_allocator.AllocDistances(&distances_ptr, num_indices, 0);
->>>>>>> 0f59e75e
 
     for (int i = 0; i < batch_size; ++i) {
         const size_t hash_table_size =
