// ----------------------------------------------------------------------------
// -                        Open3D: www.open3d.org                            -
// ----------------------------------------------------------------------------
// The MIT License (MIT)
//
// Copyright (c) 2019 www.open3d.org
//
// Permission is hereby granted, free of charge, to any person obtaining a copy
// of this software and associated documentation files (the "Software"), to deal
// in the Software without restriction, including without limitation the rights
// to use, copy, modify, merge, publish, distribute, sublicense, and/or sell
// copies of the Software, and to permit persons to whom the Software is
// furnished to do so, subject to the following conditions:
//
// The above copyright notice and this permission notice shall be included in
// all copies or substantial portions of the Software.
//
// THE SOFTWARE IS PROVIDED "AS IS", WITHOUT WARRANTY OF ANY KIND, EXPRESS OR
// IMPLIED, INCLUDING BUT NOT LIMITED TO THE WARRANTIES OF MERCHANTABILITY,
// FITNESS FOR A PARTICULAR PURPOSE AND NONINFRINGEMENT. IN NO EVENT SHALL THE
// AUTHORS OR COPYRIGHT HOLDERS BE LIABLE FOR ANY CLAIM, DAMAGES OR OTHER
// LIABILITY, WHETHER IN AN ACTION OF CONTRACT, TORT OR OTHERWISE, ARISING
// FROM, OUT OF OR IN CONNECTION WITH THE SOFTWARE OR THE USE OR OTHER DEALINGS
// IN THE SOFTWARE.
// ----------------------------------------------------------------------------

#pragma once

// clang-format off
// NOTE: This header must precede the Filament headers otherwise a conflict
// occurs between Filament and standard headers
#include "open3d/visualization/rendering/RendererHandle.h"

// 4068: Filament has some clang-specific vectorizing pragma's that MSVC flags
// 4146: Filament's utils/algorithm.h utils::details::ctz() tries to negate
//       an unsigned int.
// 4293:  Filament's utils/algorithm.h utils::details::clz() does strange
//        things with MSVC. Somehow sizeof(unsigned int) > 4, but its size is
//        32 so that x >> 32 gives a warning. (Or maybe the compiler can't
//        determine the if statement does not run.)
#ifdef _MSC_VER
#pragma warning(push)
#pragma warning(disable : 4068 4146 4293)
#endif // _MSC_VER

#include <filament/Box.h>
#include <filament/RenderableManager.h>

#ifdef _MSC_VER
#pragma warning(pop)
#endif  // _MSC_VER
// clang-format on

#include <memory>
#include <tuple>

namespace open3d {

namespace geometry {
class Geometry3D;
class LineSet;
class PointCloud;
class TriangleMesh;
}  // namespace geometry

namespace t {
namespace geometry {
class PointCloud;
}
}  // namespace t

namespace visualization {
namespace rendering {

class GeometryBuffersBuilder {
public:
    // Note that the downsampled index buffer may be kBadId if a downsampled
    // buffer was not requested, failed, or cannot be created (e.g. if not
    // a point cloud).
    using Buffers = std::tuple<VertexBufferHandle,  // vertex buffer
                               IndexBufferHandle,   // index buffer
                               IndexBufferHandle>;  // downsampled buffer
    using IndexType = std::uint32_t;

    static std::unique_ptr<GeometryBuffersBuilder> GetBuilder(
            const geometry::Geometry3D& geometry);
    static std::unique_ptr<GeometryBuffersBuilder> GetBuilder(
            const t::geometry::PointCloud& geometry);

    virtual ~GeometryBuffersBuilder() = default;

    virtual filament::RenderableManager::PrimitiveType GetPrimitiveType()
            const = 0;

    // Defaults to infinity (that is, no downsampling). If threshold is
    // set and the number of points exceeds the threshold, ConstructBuffers()
    // will return a downsampled index buffer. Certain builders may ignore
    // this threshold.
    virtual void SetDownsampleThreshold(size_t min_points) {
        downsample_threshold_ = min_points;
    }

<<<<<<< HEAD
    virtual void SetAdjustColorsForSRGBToneMapping(bool adjust) {
        adjust_colors_for_srgb_tonemapping_ = adjust;
    }
=======
    // Instructs LineSetBuffersBuilder to build lines out of triangles for wide
    // lines shader.
    virtual void SetWideLines() { wide_lines_ = true; }
>>>>>>> bb487359

    virtual Buffers ConstructBuffers() = 0;
    virtual filament::Box ComputeAABB() = 0;

protected:
    size_t downsample_threshold_ = SIZE_MAX;
<<<<<<< HEAD
    bool adjust_colors_for_srgb_tonemapping_ = true;
=======
    bool wide_lines_ = false;
>>>>>>> bb487359

    static void DeallocateBuffer(void* buffer, size_t size, void* user_ptr);

    static IndexBufferHandle CreateIndexBuffer(size_t max_index,
                                               size_t n_subsamples = SIZE_MAX);
};

class TriangleMeshBuffersBuilder : public GeometryBuffersBuilder {
public:
    explicit TriangleMeshBuffersBuilder(const geometry::TriangleMesh& geometry);

    filament::RenderableManager::PrimitiveType GetPrimitiveType()
            const override;

    Buffers ConstructBuffers() override;
    filament::Box ComputeAABB() override;

private:
    const geometry::TriangleMesh& geometry_;
};

class PointCloudBuffersBuilder : public GeometryBuffersBuilder {
public:
    explicit PointCloudBuffersBuilder(const geometry::PointCloud& geometry);

    filament::RenderableManager::PrimitiveType GetPrimitiveType()
            const override;

    Buffers ConstructBuffers() override;
    filament::Box ComputeAABB() override;

private:
    const geometry::PointCloud& geometry_;
};

class TPointCloudBuffersBuilder : public GeometryBuffersBuilder {
public:
    explicit TPointCloudBuffersBuilder(const t::geometry::PointCloud& geometry);

    filament::RenderableManager::PrimitiveType GetPrimitiveType()
            const override;

    Buffers ConstructBuffers() override;
    filament::Box ComputeAABB() override;

private:
    const t::geometry::PointCloud& geometry_;
};

class LineSetBuffersBuilder : public GeometryBuffersBuilder {
public:
    explicit LineSetBuffersBuilder(const geometry::LineSet& geometry);

    filament::RenderableManager::PrimitiveType GetPrimitiveType()
            const override;

    Buffers ConstructBuffers() override;
    filament::Box ComputeAABB() override;

private:
    Buffers ConstructThinLines();

    const geometry::LineSet& geometry_;
};

}  // namespace rendering
}  // namespace visualization
}  // namespace open3d<|MERGE_RESOLUTION|>--- conflicted
+++ resolved
@@ -100,26 +100,21 @@
         downsample_threshold_ = min_points;
     }
 
-<<<<<<< HEAD
+    // Instructs LineSetBuffersBuilder to build lines out of triangles for wide
+    // lines shader.
+    virtual void SetWideLines() { wide_lines_ = true; }
+
     virtual void SetAdjustColorsForSRGBToneMapping(bool adjust) {
         adjust_colors_for_srgb_tonemapping_ = adjust;
     }
-=======
-    // Instructs LineSetBuffersBuilder to build lines out of triangles for wide
-    // lines shader.
-    virtual void SetWideLines() { wide_lines_ = true; }
->>>>>>> bb487359
 
     virtual Buffers ConstructBuffers() = 0;
     virtual filament::Box ComputeAABB() = 0;
 
 protected:
     size_t downsample_threshold_ = SIZE_MAX;
-<<<<<<< HEAD
+    bool wide_lines_ = false;
     bool adjust_colors_for_srgb_tonemapping_ = true;
-=======
-    bool wide_lines_ = false;
->>>>>>> bb487359
 
     static void DeallocateBuffer(void* buffer, size_t size, void* user_ptr);
 
