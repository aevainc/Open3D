import open3d as o3d
import numpy as np
from os import listdir, makedirs
from os.path import exists, isfile, join, splitext, dirname, basename
import re
import sys
import struct
import zipfile
import os
import sys
if (sys.version_info > (3, 0)):
    pyver = 3
    from urllib.request import Request, urlopen
else:
    pyver = 2
    from urllib2 import Request, urlopen
import argparse


def sorted_alphanum(file_list_ordered):
    convert = lambda text: int(text) if text.isdigit() else text
    alphanum_key = lambda key: [convert(c) for c in re.split('([0-9]+)', key)]
    return sorted(file_list_ordered, key=alphanum_key)


# get list of files inside a folder, matching the externsion, in sorted order.
def get_file_list(path, extension=None):
    if extension is None:
        file_list = [path + f for f in listdir(path) if isfile(join(path, f))]
    else:
        file_list = [
            path + f
            for f in listdir(path)
            if isfile(join(path, f)) and splitext(f)[1] == extension
        ]
    file_list = sorted_alphanum(file_list)
    return file_list


# converts kitti binary to pcd.
def bin_to_pcd(binFileName):
    size_float = 4
    list_pcd = []
    with open(binFileName, "rb") as f:
        byte = f.read(size_float * 4)
        while byte:
            x, y, z, intensity = struct.unpack("ffff", byte)
            list_pcd.append([x, y, z])
            byte = f.read(size_float * 4)
    np_pcd = np.asarray(list_pcd)
    pcd = o3d.geometry.PointCloud()
    pcd.points = o3d.utility.Vector3dVector(np_pcd)
    return pcd


# preprocess and save in .ply format.
def preprocess_and_save(source_folder,
                        destination_folder,
                        voxel_size=0.05,
                        start_idx=0,
                        end_idx=1000):
    # get all files from the folder, and sort by name.
    filenames = get_file_list(source_folder, ".bin")

    print(
        "Converting .bin to .ply files and pre-processing from frame {} to index {}"
        .format(start_idx, end_idx))

    if (end_idx < start_idx):
        raise RuntimeError("End index must be smaller than start index.")
    if (end_idx > len(filenames)):
        end_idx = len(filenames)
        print(
            "WARNING: End index is greater than total file length, taking file length as end index."
        )

    filenames = filenames[start_idx:end_idx]
    for path in filenames:
        # convert kitti bin format to pcd format.
        pcd = bin_to_pcd(path)

        # downsample and estimate normals.
        voxel_down_pcd = pcd.voxel_down_sample(voxel_size=0.05)
        voxel_down_pcd.estimate_normals(
            search_param=o3d.geometry.KDTreeSearchParamKNN(),
            fast_normal_computation=False)

        # convert to Float32 dtype.
<<<<<<< HEAD
        tpcd = o3d.t.geometry.PointCloud.from_legacy_pointcloud(voxel_down_pcd)
        tpcd.point["positions"] = tpcd.point["positions"].to(
            o3d.core.Dtype.Float32)
=======
        tpcd = o3d.t.geometry.PointCloud.from_legacy(voxel_down_pcd)
        tpcd.point["points"] = tpcd.point["points"].to(o3d.core.Dtype.Float32)
>>>>>>> afa38a18
        tpcd.point["normals"] = tpcd.point["normals"].to(o3d.core.Dtype.Float32)

        # extract name from path.
        name = str(path).rsplit('/', 1)[-1]
        name = name[:-3] + "ply"

        # write to the destination folder.
        output_path = destination_folder + name
        o3d.t.io.write_point_cloud(output_path, tpcd)


def file_downloader(url):
    file_name = url.split('/')[-1]
    u = urlopen(url)
    f = open(file_name, "wb")
    if pyver == 2:
        meta = u.info()
        file_size = int(meta.getheaders("Content-Length")[0])
    elif pyver == 3:
        file_size = int(u.getheader("Content-Length"))
    print("Downloading: %s " % file_name)

    file_size_dl = 0
    block_sz = 8192
    progress = 0
    while True:
        buffer = u.read(block_sz)
        if not buffer:
            break
        file_size_dl += len(buffer)
        f.write(buffer)
        if progress + 10 <= (file_size_dl * 100. / file_size):
            progress = progress + 10
            print(" %.1f / %.1f MB (%.0f %%)" % \
                    (file_size_dl/(1024*1024), file_size/(1024*1024), progress))
    f.close()


def unzip_data(path_zip, path_extract_to):
    print("Unzipping %s" % path_zip)
    zip_ref = zipfile.ZipFile(path_zip, 'r')
    zip_ref.extractall(path_extract_to)
    zip_ref.close()
    print("Extracted to %s" % path_extract_to)


def get_kitti_sample_dataset(dataset_path, dataset_name):
    # data preparation
    download_parent_path = "https://s3.eu-central-1.amazonaws.com/avg-kitti/raw_data/"
    # download and unzip dataset
    path = join(dataset_path, dataset_name)
    if not os.path.exists(path):
        print("==================================")
        download_path = join(download_parent_path + dataset_name,
                             dataset_name + '_sync.zip')
        file_downloader(download_path)
        unzip_data("%s_sync.zip" % dataset_name,
                   "%s/%s" % (dataset_path, dataset_name))
        os.remove("%s_sync.zip" % dataset_name)
        print("")
    else:
        print(
            "The folder: {}, already exists. To re-download, kindly delete the folder and re-run this script."
            .format(path))


def find_source_pcd_folder_path(dataset_name):
    l = dataset_name.split('_')
    temp = l[0] + '_' + l[1] + '_' + l[2]
    dataset_name_parent = join(dataset_name, temp)
    dataset_name = join(dataset_name_parent,
                        dataset_name + '_sync/velodyne_points/data/')
    return dataset_name


valid_dataset_list = [
    "2011_09_26_drive_0009", "2011_09_30_drive_0018", "2011_09_30_drive_0027",
    "2011_09_30_drive_0028", "2011_10_03_drive_0027", "2011_10_03_drive_0034"
]

if __name__ == '__main__':
    parser = argparse.ArgumentParser()
    parser.add_argument(
        '--dataset_name',
        type=str,
        default="2011_09_30_drive_0028",
        help='Kitti city sequence name [Example: "2011_09_26_drive_0009"].')
    parser.add_argument('--print_available_datasets',
                        action='store_true',
                        help='visualize ray casting every 100 frames')
    parser.add_argument('--voxel_size',
                        type=float,
                        default=0.05,
                        help='voxel size of the pointcloud.')
    parser.add_argument('--start_index',
                        type=int,
                        default=0,
                        help='start index of the dataset frame.')
    parser.add_argument('--end_index',
                        type=int,
                        default=1000,
                        help='maximum end index of the dataset frame.')

    args = parser.parse_args()

    if (args.print_available_datasets):
        for name in valid_dataset_list:
            print(name)
        sys.exit()

    if not args.dataset_name in valid_dataset_list:
        raise RuntimeError(
            "Dataset not present, kindly try with a different dataset. \nRun with --print_available_datasets, to get the list of available datasets."
        )

    download_dataset_path = "../../test_data/open3d_downloads/datasets/kitti_samples/"
    destination_path = join(download_dataset_path, "output/")

    # download and unzip dataset.
    get_kitti_sample_dataset(download_dataset_path, args.dataset_name)

    # get source path to raw dataset, and target path to processed dataset.
    if not os.path.exists(destination_path):
        os.makedirs(destination_path)
    else:
        for f in os.listdir(destination_path):
            os.remove(os.path.join(destination_path, f))

    source_folder = join(download_dataset_path,
                         find_source_pcd_folder_path(args.dataset_name))
    print("Source raw kitti lidar data: ", source_folder)

    # convert bin to pcd, pre-process and save.
    preprocess_and_save(source_folder, destination_path, args.voxel_size,
                        args.start_index, args.end_index)

    print("Data fetching completed. Output pointcloud frames: ",
          destination_path)<|MERGE_RESOLUTION|>--- conflicted
+++ resolved
@@ -86,14 +86,8 @@
             fast_normal_computation=False)
 
         # convert to Float32 dtype.
-<<<<<<< HEAD
-        tpcd = o3d.t.geometry.PointCloud.from_legacy_pointcloud(voxel_down_pcd)
-        tpcd.point["positions"] = tpcd.point["positions"].to(
-            o3d.core.Dtype.Float32)
-=======
         tpcd = o3d.t.geometry.PointCloud.from_legacy(voxel_down_pcd)
-        tpcd.point["points"] = tpcd.point["points"].to(o3d.core.Dtype.Float32)
->>>>>>> afa38a18
+        tpcd.point["positions"] = tpcd.point["positions"].to(o3d.core.Dtype.Float32)
         tpcd.point["normals"] = tpcd.point["normals"].to(o3d.core.Dtype.Float32)
 
         # extract name from path.
