--- conflicted
+++ resolved
@@ -4,12 +4,9 @@
 * Fix undefined names: docstr and VisibleDeprecationWarning (PR #3844)
 * Corrected documentation for Tensor based PointClound, LineSet, TriangleMesh (PR #4685)
 * Corrected documentation for KDTree (typo in Notebook) (PR #4744)
-<<<<<<< HEAD
-* Added Doppler channel in point cloud and Doppler ICP algorithm in registration pipeline (PR #1)
-=======
 * Remove `setuptools` and `wheel` from requirements for end users (PR #5020)
 * Fix various typos (PR #5070)
->>>>>>> c43eabeb
+* Added Doppler channel in point cloud and Doppler ICP algorithm in registration pipeline (PR #1)
 
 ## 0.13
 
